package tests

import bloop.config.ConfigEncoderDecoders._
import bloop.config.{Config => C}
import com.geirsson.{coursiersmall => s}
import com.google.gson.Gson
import com.google.gson.JsonObject
import com.google.gson.JsonParser
import com.google.gson.stream.MalformedJsonException
import io.circe.syntax._
import java.nio.charset.StandardCharsets
import java.nio.file.Files
import java.nio.file.Path
import java.nio.file.Paths
import java.security.MessageDigest
import bloop.config.Config
import scala.meta.internal.io.FileIO
import scala.meta.internal.metals.MetalsEnrichments._
import scala.meta.internal.metals.ScalaVersions
import scala.meta.internal.metals.Time
import scala.meta.internal.metals.Timer
import scala.meta.internal.metals.{BuildInfo => V}
import scala.meta.internal.mtags.MD5
import scala.meta.io.AbsolutePath
import scala.util.matching.Regex

/**
 * A basic build tool for faster testing.
 *
 * Spending 30 seconds for every `sbt bloopInstall` to run a basic test
 * makes it annoying to work on the Metals codebase because tests will be too slow.
 * QuickBuild is a basic build tool build on top of coursier+bloop and
 * generates Bloop JSON files in a few seconds (when artifacts are cached)
 * compared to 30s with sbt. The speedups are significant when you have multiple
 * test cases:
 *
 * - Time to run 5 sbt integration tests: 136s
 * - Time to run 5 metals.json integration tests: 12s
 *
 * A build is declared in metals.json and looks like this: {{{
 *   {
 *     "id": {
 *       "scalaVersion": "2.12.10",
 *       "libraryDependencies": [
 *         "org.scalatest::scalatest:3.0.5",
 *       ],
 *       "compilerPlugins": [
 *         "org.scalameta:::semanticdb-scalac:4.0.0"
 *       ],
 *       scalacOptions: [
 *         "-deprecation"
 *       ],
 *       dependsOn: [ "id2" ]
 *     },
 *    "id2": { ... }
 *   }
 * }}}
 */
case class QuickBuild(
    id: String,
    scalaVersion: String,
    libraryDependencies: Array[String],
    compilerPlugins: Array[String],
    scalacOptions: Array[String],
    dependsOn: Array[String],
    additionalSources: Array[String]
) {
  def withId(id: String): QuickBuild =
    QuickBuild(
      id,
      if (scalaVersion == null) V.scala212
      else scalaVersion,
      orEmpty(libraryDependencies),
      orEmpty(compilerPlugins),
      orEmpty(scalacOptions),
      orEmpty(dependsOn),
      orEmpty(additionalSources)
    )
  private def orEmpty(array: Array[String]): Array[String] =
    if (array == null) new Array(0) else array
  def scalaBinaryVersion: String =
    scalaVersion.split("\\.").take(2).mkString(".")
  def toBloop(workspace: AbsolutePath): C.Project = {
    val baseDirectory: Path = workspace.resolve(id).toNIO
    val binaryVersion: String = scalaBinaryVersion
    val out: Path = workspace.resolve(".bloop").resolve(id).toNIO
    val classDirectory: Path = {
      val isTest = id.endsWith("-test")
      val testPrefix = if (isTest) "test-" else ""
      out
        .resolve(s"scala-$binaryVersion")
        .resolve(s"${testPrefix}classes")
    }
    val extraSources =
      additionalSources.map(relpath => workspace.resolve(relpath).toNIO).toList
    val sources = extraSources ::: List(
      "src/main/java",
      "src/main/scala",
      s"src/main/scala-$binaryVersion",
      s"src/main/scala-$binaryVersion"
    ).map(relpath => baseDirectory.resolve(relpath))
    val allDependencies = Array(
      s"org.scala-lang:scala-library:$scalaVersion",
      s"org.scala-lang:scala-reflect:$scalaVersion"
    ) ++ libraryDependencies
    val allJars = classDirectory :: QuickBuild.fetch(
      allDependencies,
      scalaVersion,
      binaryVersion,
      sources = true
    )
    val (dependencySources, classpath) =
      allJars.partition(_.getFileName.toString.endsWith("-sources.jar"))
    val allPlugins =
      if (ScalaVersions.isSupportedScalaVersion(scalaVersion))
        s"org.scalameta:::semanticdb-scalac:${V.semanticdbVersion}" :: compilerPlugins.toList
      else compilerPlugins.toList
    val pluginDependencies = allPlugins.map(
      plugin =>
        QuickBuild
          .toDependency(plugin, scalaVersion, binaryVersion)
          .withTransitive(false)
    )
    val pluginJars = QuickBuild.fetchDependencies(pluginDependencies)
    val plugins = pluginJars.map(jar => s"-Xplugin:$jar")
    val cache =
      if (scalaVersion == V.scala212)
        List("-Ycache-plugin-class-loader:last-modified")
      else List()
    val allScalacOptions = List(
      List(
        "-Yrangepos",
        s"-Xplugin-require:semanticdb",
        s"-P:semanticdb:failures:warning",
        s"-P:semanticdb:synthetics:on",
        s"-P:semanticdb:sourceroot:$workspace",
        s"-P:semanticdb:targetroot:$classDirectory"
      ),
      plugins,
      cache,
      scalacOptions.toList
    ).flatten
    val resolution = dependencySources.map { jar =>
      C.Module(
        "",
        "",
        "",
        None,
        artifacts = List(
          C.Artifact(
            "",
            classifier = Some("sources"),
            None,
            path = jar
          )
        )
      )
    }
    val javaHome = Option(System.getProperty("java.home")).map(Paths.get(_))

    val testFrameworks = {
      val frameworks = libraryDependencies
        .map(lib => lib.take(lib.lastIndexOf(":")))
        .flatMap(QuickBuild.supportedTestFrameworks.get)
        .toList

      if (frameworks.isEmpty) None
      else Some(Config.Test(frameworks, Config.TestOptions.empty))
    }

    C.Project(
      id,
      baseDirectory,
<<<<<<< HEAD
      Some(workspace.toNIO),
=======
      Some(baseDirectory),
>>>>>>> 2c986771
      sources,
      dependsOn.toList,
      classpath,
      out,
      classDirectory,
      scala = Some(
        C.Scala(
          "org.scala-lang",
          "scala-compiler",
          scalaVersion,
          allScalacOptions,
          QuickBuild.fetch(
            Array(
              s"org.scala-lang:scala-compiler:$scalaVersion",
              "jline:jline:2.14.6"
            ),
            scalaVersion,
            binaryVersion
          ),
          None,
          setup = Some(
            C.CompileSetup(
              C.Mixed,
              addLibraryToBootClasspath = true,
              addCompilerToClasspath = false,
              addExtraJarsToClasspath = false,
              manageBootClasspath = true,
              filterLibraryFromClasspath = true
            )
          )
        )
      ),
      java = Some(C.Java(Nil)),
      sbt = None,
      test = testFrameworks,
      platform = Some(C.Platform.Jvm(C.JvmConfig(javaHome, Nil), None)),
      resolution = Some(C.Resolution(resolution)),
      resources = None
    )
  }
}

object QuickBuild {
  val supportedTestFrameworks = Map(
    "org.scalatest::scalatest" -> Config.TestFramework.ScalaTest,
    "com.lihaoyi::utest" -> Config.TestFramework(List("utest.runner.Framework"))
  )

  /**
   * Bump up this version in case the JSON generation algorithm changes
   * A new version triggers re-generation of QuickBuild files.
   */
  val version = "v3"
  def toDependency(
      module: String,
      scalaVersion: String,
      scalaBinaryVersion: String
  ): s.Dependency = module match {
    case Full(org, name, version) =>
      new s.Dependency(org, s"${name}_$scalaVersion", version)
    case Half(org, name, version) =>
      new s.Dependency(org, s"${name}_$scalaBinaryVersion", version)
    case Java(org, name, version) =>
      new s.Dependency(org, name, version)
    case _ =>
      throw new IllegalArgumentException(module)
  }
  def fetch(
      dependencies: Array[String],
      scalaVersion: String,
      scalaBinaryVersion: String,
      sources: Boolean = false
  ): List[Path] = {
    fetchDependencies(
      dependencies.iterator
        .map(d => toDependency(d, scalaVersion, scalaBinaryVersion))
        .toList,
      sources
    )
  }
  def fetchDependencies(
      dependencies: List[s.Dependency],
      sources: Boolean = false
  ): List[Path] = {
    val settings = new s.Settings()
      .withDependencies(dependencies)
      .withClassifiers(if (sources) List("sources", "_") else List())
    s.CoursierSmall.fetch(settings)
  }
  val Full: Regex = "(.+):::(.+):(.+)".r
  val Half: Regex = "(.+)::(.+):(.+)".r
  val Java: Regex = "(.+):(.+):(.+)".r
  def parseJson(text: String): JsonObject = {
    try new JsonParser().parse(text).getAsJsonObject
    catch {
      case _: MalformedJsonException =>
        val Left(e) = io.circe.parser.parse(text)
        throw e
    }
  }

  def newDigest(workspace: AbsolutePath): Option[(AbsolutePath, String)] = {
    val digestFile =
      workspace.resolve(".metals").resolve("quick-build.md5")
    val oldDigest =
      if (digestFile.isFile) FileIO.slurp(digestFile, StandardCharsets.UTF_8)
      else "unknown"
    val newDigest = {
      val digest = MessageDigest.getInstance("MD5")
      digest.update(version.getBytes(StandardCharsets.UTF_8))
      digest.update(V.scala212.getBytes(StandardCharsets.UTF_8))
      def update(file: AbsolutePath): Unit = {
        if (file.isFile) {
          digest.update(file.readAllBytes)
        }
      }
      update(workspace.resolve("metals.json"))
      val bloopDirectory = workspace.resolve(".bloop").toNIO
      Files.createDirectories(bloopDirectory)
      AbsolutePath(bloopDirectory).list
        .filter(_.extension == "json")
        .foreach(json => update(json))
      MD5.bytesToHex(digest.digest())
    }
    if (oldDigest == newDigest) None
    else Some(digestFile -> newDigest)
  }

  def bloopInstall(workspace: AbsolutePath): Unit = {
    val json = workspace.resolve("metals.json")
    if (json.isFile) {
      newDigest(workspace) match {
        case None =>
        case Some((digestFile, digest)) =>
          val timer = new Timer(Time.system)
          val gson = new Gson()
          val text = FileIO.slurp(json, StandardCharsets.UTF_8)
          val obj = parseJson(text)
          val projects = obj.entrySet().asScala.map { entry =>
            val project =
              gson.fromJson[QuickBuild](entry.getValue, classOf[QuickBuild])
            project.withId(entry.getKey)
          }
          val bloopDirectory = workspace.resolve(".bloop").toNIO
          Files.createDirectories(bloopDirectory)
          AbsolutePath(bloopDirectory).list
            .filter(_.extension == "json")
            .foreach(json => json.delete())
          val bloopProjects = projects.map(_.toBloop(workspace))
          val byName = bloopProjects.map(p => p.name -> p).toMap
          val fullClasspathProjects = bloopProjects.map { p =>
            val fullClasspath = p.dependencies.flatMap { d =>
              byName(d).classpath
            }
            p.copy(
              classpath = (p.classpath ++ fullClasspath).distinct
            )
          }
          fullClasspathProjects.foreach { bloop =>
            val out = bloopDirectory.resolve(bloop.name + ".json")
            val json = C.File(V.bloopVersion, bloop).asJson.spaces2
            Files.write(out, json.getBytes(StandardCharsets.UTF_8))
          }
          Files.createDirectories(digestFile.toNIO.getParent)
          Files.write(digestFile.toNIO, digest.getBytes(StandardCharsets.UTF_8))
          scribe.info(s"time: generated quick build in $timer")
      }
    }
  }
}<|MERGE_RESOLUTION|>--- conflicted
+++ resolved
@@ -171,11 +171,7 @@
     C.Project(
       id,
       baseDirectory,
-<<<<<<< HEAD
-      Some(workspace.toNIO),
-=======
       Some(baseDirectory),
->>>>>>> 2c986771
       sources,
       dependsOn.toList,
       classpath,
