--- conflicted
+++ resolved
@@ -228,13 +228,8 @@
   def lsp4j = "org.eclipse.lsp4j" % "org.eclipse.lsp4j" % lsp4jV
   def dap4j = "org.eclipse.lsp4j" % "org.eclipse.lsp4j.debug" % lsp4jV
   val coursierInterfaces = "1.0.1"
-<<<<<<< HEAD
   val coursier = "2.0.7"
-  val ammonite = "2.2.0-4-4bd225e"
-=======
-  val coursier = "2.0.6"
   val ammonite = "2.2.0-26-61ee0965"
->>>>>>> 31607677
   val mill = "0.8.0"
   val organizeImportRule = "0.4.2"
 }
