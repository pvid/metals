--- conflicted
+++ resolved
@@ -215,12 +215,8 @@
     "org.eclipse.lsp4j" % "org.eclipse.lsp4j.debug" % "0.9.0"
   val coursier = "2.0.0-RC6-24"
   val coursierInterfaces = "0.0.22"
-<<<<<<< HEAD
-  val ammonite = "2.1.4-13-fb16e4e"
-=======
   val ammonite = "2.1.4-11-307f3d8"
   val mill = "0.8.0"
->>>>>>> 9425a34d
 }
 
 val genyVersion = Def.setting {
