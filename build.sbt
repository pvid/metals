--- conflicted
+++ resolved
@@ -506,12 +506,8 @@
       "semanticdbVersion" -> V.semanticdb,
       "supportedScala2Versions" -> V.scala2Versions
     ),
-<<<<<<< HEAD
-    addSbtPlugin("ch.epfl.scala" % "sbt-debug-adapter" % "2.0.5"),
+    addSbtPlugin("ch.epfl.scala" % "sbt-debug-adapter" % "2.0.6"),
     scriptedLaunchOpts ++= Seq(s"-Dplugin.version=${version.value}")
-=======
-    addSbtPlugin("ch.epfl.scala" % "sbt-debug-adapter" % "2.0.6")
->>>>>>> c8c38e34
   )
   .enablePlugins(BuildInfoPlugin, SbtPlugin)
   .disablePlugins(ScalafixPlugin)
