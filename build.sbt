--- conflicted
+++ resolved
@@ -141,11 +141,7 @@
   val scala213 = "2.13.1"
   val scalameta = "4.2.3"
   val semanticdb = scalameta
-<<<<<<< HEAD
   val bsp = "2.0.0-M4+10-61e61e87"
-=======
-  val bsp = "2.0.0-M4"
->>>>>>> 2c986771
   val bloop = "1.3.3"
   val sbtBloop = bloop
   val gradleBloop = bloop
