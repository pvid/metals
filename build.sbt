def localSnapshotVersion = "0.7.7-SNAPSHOT"
def isCI = System.getenv("CI") != null

def crossSetting[A](
    scalaVersion: String,
    if211: List[A],
    otherwise: List[A] = Nil
): List[A] =
  CrossVersion.partialVersion(scalaVersion) match {
    case Some((2, 11)) => if211
    case _ => otherwise
  }

inThisBuild(
  List(
    version ~= { dynVer =>
      if (isCI) dynVer
      else localSnapshotVersion // only for local publishng
    },
    scalaVersion := V.scala212,
    crossScalaVersions := List(V.scala212),
    scalacOptions ++= List(
      "-target:jvm-1.8",
      "-Yrangepos",
      // -Xlint is unusable because of
      // https://github.com/scala/bug/issues/10448
      "-Ywarn-unused:imports"
    ),
    addCompilerPlugin(
      "org.scalameta" % "semanticdb-scalac" % V.scalameta cross CrossVersion.full
    ),
    organization := "org.scalameta",
    licenses := Seq(
      "Apache-2.0" -> url("http://www.apache.org/licenses/LICENSE-2.0")
    ),
    homepage := Some(url("https://github.com/scalameta/metals")),
    developers := List(
      Developer(
        "laughedelic",
        "Alexey Alekhin",
        "laughedelic@gmail.com",
        url("https://github.com/laughedelic")
      ),
      Developer(
        "ckipp01",
        "Chris Kipp",
        "ckipp@pm.me",
        url("https://wiki.chronica.xyz")
      ),
      Developer(
        "gabro",
        "Gabriele Petronella",
        "gabriele@buildo.io",
        url("https://github.com/gabro")
      ),
      Developer(
        "mudsam",
        "Johan Mudsam",
        "johan@mudsam.com",
        url("https://github.com/mudsam")
      ),
      Developer(
        "jvican",
        "Jorge Vicente Cantero",
        "jorgevc@fastmail.es",
        url("https://jvican.github.io/")
      ),
      Developer(
        "marek1840",
        "Marek Żarnowski",
        "mzarnowski@virtuslab.com",
        url("https://github.com/marek1840")
      ),
      Developer(
        "olafurpg",
        "Ólafur Páll Geirsson",
        "olafurpg@gmail.com",
        url("https://geirsson.com")
      ),
      Developer(
        "ShaneDelmore",
        "Shane Delmore",
        "sdelmore@twitter.com",
        url("http://delmore.io")
      ),
      Developer(
        "tgodzik",
        "Tomasz Godzik",
        "tgodzik@virtuslab.com",
        url("https://github.com/tgodzik")
      )
    ),
    testFrameworks := List(),
    resolvers += Resolver.sonatypeRepo("public"),
    dependencyOverrides += V.guava,
    // faster publishLocal:
    publishArtifact.in(packageDoc) := sys.env.contains("CI"),
    publishArtifact.in(packageSrc) := sys.env.contains("CI"),
    // forking options
    javaOptions += {
      import scala.collection.JavaConverters._
      val props = System.getProperties
      props
        .stringPropertyNames()
        .asScala
        .map { configKey =>
          s"-D$configKey=${props.getProperty(configKey)}"
        }
        .mkString(" ")
    },
    resolvers += Resolver.bintrayRepo("scalacenter", "releases")
  )
)

onLoad.in(Global) ~= { old =>
  if (!scala.util.Properties.isWin) {
    import java.nio.file._
    val prePush = Paths.get(".git", "hooks", "pre-push")
    Files.createDirectories(prePush.getParent)
    Files.write(
      prePush,
      """#!/bin/sh
        |set -eux
        |bin/scalafmt --diff
        |git diff --exit-code
        |""".stripMargin.getBytes()
    )
    prePush.toFile.setExecutable(true)
  }
  old
}
cancelable.in(Global) := true
crossScalaVersions := Nil

addCommandAlias("scalafixAll", "all compile:scalafix test:scalafix")
addCommandAlias("scalafixCheck", "; scalafix --check ; test:scalafix --check")

commands += Command.command("save-expect") { s =>
  "unit/test:runMain tests.SaveExpect" ::
    s
}

lazy val V = new {
  val scala210 = "2.10.7"
  val scala211 = "2.11.12"
  val scala212 = "2.12.10"
  val scala213 = "2.13.1"
  val scalameta = "4.3.0"
  val semanticdb = scalameta
  val bsp = "2.0.0-M4+10-61e61e87"
  val bloop = "1.3.4+251-1d81dfe5"
  val sbtBloop = "1.3.5"
  val gradleBloop = bloop
  val mavenBloop = bloop
  val scalafmt = "2.0.1"
  val mdoc = "2.0.2"
  // List of supported Scala versions in SemanticDB. Needs to be manually updated
  // for every SemanticDB upgrade.
  def supportedScalaVersions =
    Seq("2.13.0", scala213, scala212) ++ deprecatedScalaVersions
  def deprecatedScalaVersions = Seq("2.12.8", "2.12.9", scala211)
  def guava = "com.google.guava" % "guava" % "28.1-jre"
  def lsp4j = "org.eclipse.lsp4j" % "org.eclipse.lsp4j" % "0.8.0"
  def dap4j =
    "org.eclipse.lsp4j" % "org.eclipse.lsp4j.debug" % "0.8.0"
  val coursier = "2.0.0-RC5-2"
}

skip.in(publish) := true

lazy val interfaces = project
  .in(file("mtags-interfaces"))
  .settings(
    moduleName := "mtags-interfaces",
    autoScalaLibrary := false,
    libraryDependencies ++= List(
      V.lsp4j
    ),
    crossVersion := CrossVersion.disabled,
    javacOptions in (Compile / doc) ++= List(
      "-tag",
      "implNote:a:Implementation Note:"
    )
  )

val genyVersion = Def.setting {
  if (scalaVersion.value.startsWith("2.11")) "0.1.6"
  else "0.1.8"
}

lazy val mtags = project
  .settings(
    moduleName := "mtags",
    crossVersion := CrossVersion.full,
    crossScalaVersions := V.supportedScalaVersions,
    scalacOptions ++= crossSetting(
      scalaVersion.value,
      if211 = List("-Xexperimental", "-Ywarn-unused-import")
    ),
    scalacOptions --= crossSetting(
      scalaVersion.value,
      if211 = List("-Ywarn-unused:imports")
    ),
    libraryDependencies ++= List(
<<<<<<< HEAD
      "com.thoughtworks.qdox" % "qdox" % "2.0-M9", // for java mtags
      "org.jsoup" % "jsoup" % "1.12.1", // for extracting HTML from javadocs
=======
      "com.thoughtworks.qdox" % "qdox" % "2.0-M10", // for java mtags
      "org.jsoup" % "jsoup" % "1.11.3", // for extracting HTML from javadocs
>>>>>>> f32f155c
      "org.lz4" % "lz4-java" % "1.6.0", // for streaming hashing when indexing classpaths
      "com.lihaoyi" %% "geny" % genyVersion.value,
      "org.scalameta" % "semanticdb-scalac-core" % V.scalameta cross CrossVersion.full
    ),
    libraryDependencies ++= {
      if (isCI) Nil
      // NOTE(olafur) pprint is indispensable for me while developing, I can't
      // use println anymore for debugging because pprint.log is 100 times better.
      else
        crossSetting(
          scalaVersion.value,
          if211 = List("com.lihaoyi" %% "pprint" % "0.5.4"),
          otherwise = List("com.lihaoyi" %% "pprint" % "0.5.6")
        )
    },
    buildInfoPackage := "scala.meta.internal.mtags",
    buildInfoKeys := Seq[BuildInfoKey](
      "scalaCompilerVersion" -> scalaVersion.value
    )
  )
  .dependsOn(interfaces)
  .enablePlugins(BuildInfoPlugin)

lazy val metals = project
  .settings(
    fork.in(Compile, run) := true,
    // As a general rule of thumb, we try to keep Scala dependencies to a minimum.
    libraryDependencies ++= List(
      // =================
      // Java dependencies
      // =================
      // for bloom filters
      V.guava,
      // for measuring memory footprint
      "org.openjdk.jol" % "jol-core" % "0.9",
      // for file watching
      "io.methvin" % "directory-watcher" % "0.8.3",
      // for http client
      "io.undertow" % "undertow-core" % "2.0.28.Final",
      "org.jboss.xnio" % "xnio-nio" % "3.6.5.Final",
      // for persistent data like "dismissed notification"
      "org.flywaydb" % "flyway-core" % "5.2.4",
      "com.h2database" % "h2" % "1.4.197",
      // for starting `sbt bloopInstall` process
      "com.zaxxer" % "nuprocess" % "1.2.4",
      "net.java.dev.jna" % "jna" % "4.5.2",
      "net.java.dev.jna" % "jna-platform" % "4.5.2",
      // for token edit-distance used by goto definition
      "com.googlecode.java-diff-utils" % "diffutils" % "1.3.0",
      // for BSP
      "org.scala-sbt.ipcsocket" % "ipcsocket" % "1.0.0",
      "ch.epfl.scala" % "bsp4j" % V.bsp,
      "ch.epfl.scala" %% "bloop-launcher" % V.bloop,
      // for LSP
      V.lsp4j,
      // for DAP
      V.dap4j,
      // for producing SemanticDB from Java source files
      "com.thoughtworks.qdox" % "qdox" % "2.0-M10",
      // for finding paths of global log/cache directories
      "io.github.soc" % "directories" % "11",
      // ==================
      // Scala dependencies
      // ==================
      "org.scala-lang.modules" %% "scala-java8-compat" % "0.9.0",
      "org.scalameta" % "mdoc-interfaces" % V.mdoc,
      "org.scalameta" %% "scalafmt-dynamic" % V.scalafmt,
      // For reading classpaths.
      // for fetching ch.epfl.scala:bloop-frontend and other library dependencies
      "io.get-coursier" % "interface" % "0.0.13",
      // for logging
      "com.outr" %% "scribe" % "2.6.0",
      "com.outr" %% "scribe-slf4j" % "2.6.0", // needed for flyway database migrations
      // for debugging purposes, not strictly needed but nice for productivity
      "com.lihaoyi" %% "pprint" % "0.5.6",
      // for producing SemanticDB from Scala source files
      "org.scalameta" %% "scalameta" % V.scalameta,
      "org.scalameta" % "semanticdb-scalac-core" % V.scalameta cross CrossVersion.full
    ),
    buildInfoPackage := "scala.meta.internal.metals",
    buildInfoKeys := Seq[BuildInfoKey](
      "localSnapshotVersion" -> localSnapshotVersion,
      "metalsVersion" -> version.value,
      "mdocVersion" -> V.mdoc,
      "bspVersion" -> V.bsp,
      "bloopVersion" -> V.bloop,
      "sbtBloopVersion" -> V.sbtBloop,
      "gradleBloopVersion" -> V.gradleBloop,
      "mavenBloopVersion" -> V.mavenBloop,
      "scalametaVersion" -> V.scalameta,
      "semanticdbVersion" -> V.semanticdb,
      "scalafmtVersion" -> V.scalafmt,
      "supportedScalaVersions" -> V.supportedScalaVersions,
      "deprecatedScalaVersions" -> V.deprecatedScalaVersions,
      "scala211" -> V.scala211,
      "scala212" -> V.scala212,
      "scala213" -> V.scala213
    )
  )
  .dependsOn(mtags)
  .enablePlugins(BuildInfoPlugin)

lazy val input = project
  .in(file("tests/input"))
  .settings(
    skip.in(publish) := true,
    scalacOptions ++= List(
      "-P:semanticdb:synthetics:on"
    ),
    libraryDependencies ++= List(
      // these projects have macro annotations
      "org.scalameta" %% "scalameta" % V.scalameta,
      "io.circe" %% "circe-derivation-annotations" % "0.9.0-M5"
    ),
    scalacOptions += "-P:semanticdb:synthetics:on",
    addCompilerPlugin(
      "org.scalamacros" % "paradise" % "2.1.1" cross CrossVersion.full
    )
  )
  .disablePlugins(ScalafixPlugin)

lazy val testSettings: Seq[Def.Setting[_]] = List(
  skip.in(publish) := true,
  fork := true,
  testFrameworks := List(new TestFramework("utest.runner.Framework"))
)

lazy val mtest = project
  .in(file("tests/mtest"))
  .settings(
    skip.in(publish) := true,
    crossScalaVersions := V.supportedScalaVersions,
    libraryDependencies ++= List(
      "io.get-coursier" %% "coursier" % V.coursier,
      "org.scalameta" %% "testkit" % V.scalameta
    ) ++ crossSetting(
      scalaVersion.value,
      if211 = List("com.lihaoyi" %% "utest" % "0.6.8"),
      otherwise = List("com.lihaoyi" %% "utest" % "0.6.9")
    ),
    scalacOptions ++= crossSetting(
      scalaVersion.value,
      if211 = List("-Xexperimental", "-Ywarn-unused-import")
    ),
    scalacOptions --= crossSetting(
      scalaVersion.value,
      if211 = List("-Ywarn-unused:imports")
    ),
    buildInfoPackage := "tests",
    buildInfoObject := "BuildInfoVersions",
    buildInfoKeys := Seq[BuildInfoKey](
      "scala211" -> V.scala211,
      "scala212" -> V.scala212,
      "scalaVersion" -> scalaVersion.value
    )
  )
  .dependsOn(mtags)
  .enablePlugins(BuildInfoPlugin)

lazy val cross = project
  .in(file("tests/cross"))
  .settings(
    testSettings,
    libraryDependencies ++= List(
      "com.chuusai" %% "shapeless" % "2.3.3",
      "org.typelevel" %% "cats-core" % "2.0.0",
      "com.github.mpilquist" %% "simulacrum" % "0.19.0",
      "com.olegpy" %% "better-monadic-for" % "0.3.0",
      "org.typelevel" %% "kind-projector" % "0.10.3"
    ) ++ (CrossVersion.partialVersion(scalaVersion.value) match {
      case Some((2, major)) if major <= 12 =>
        List("org.scalamacros" % "paradise" % "2.1.1" cross CrossVersion.full)
      case _ => Nil
    }),
    crossScalaVersions := V.supportedScalaVersions,
    scalacOptions ++= crossSetting(
      scalaVersion.value,
      if211 = List("-Xexperimental", "-Ywarn-unused-import")
    ),
    scalacOptions --= crossSetting(
      scalaVersion.value,
      if211 = List("-Ywarn-unused:imports")
    )
  )
  .dependsOn(mtest, mtags)

lazy val unit = project
  .in(file("tests/unit"))
  .settings(
    testSettings,
    libraryDependencies ++= List(
      "io.get-coursier" %% "coursier" % V.coursier, // for jars
      "org.scalameta" %% "testkit" % V.scalameta,
      "ch.epfl.scala" %% "bloop-config" % V.bloop,
      "com.lihaoyi" %% "utest" % "0.6.9"
    ),
    buildInfoPackage := "tests",
    resourceGenerators.in(Compile) += InputProperties.resourceGenerator(input),
    compile.in(Compile) :=
      compile.in(Compile).dependsOn(compile.in(input, Test)).value,
    buildInfoKeys := Seq[BuildInfoKey](
      "sourceroot" -> baseDirectory.in(ThisBuild).value,
      "targetDirectory" -> target.in(Test).value,
      "testResourceDirectory" -> resourceDirectory.in(Test).value,
      "scalaVersion" -> scalaVersion.value
    )
  )
  .dependsOn(mtest, metals)
  .enablePlugins(BuildInfoPlugin)

def crossPublishLocal(scalaV: String) = Def.task[Unit] {
  // Runs `publishLocal` for mtags with `scalaVersion := $scalaV`
  val newState = Project
    .extract(state.value)
    .appendWithSession(
      List(
        scalaVersion.in(mtags) := scalaV
      ),
      state.value
    )
  val (s, _) = Project
    .extract(newState)
    .runTask(publishLocal.in(mtags), newState)
}

def publishMtags =
  publishLocal
    .in(interfaces)
    .dependsOn(
      crossPublishLocal(V.scala211)
        .dependsOn(crossPublishLocal(V.scala213))
    )
lazy val slow = project
  .in(file("tests/slow"))
  .settings(
    testSettings,
    testOnly.in(Test) := testOnly.in(Test).dependsOn(publishMtags).evaluated,
    test.in(Test) := test.in(Test).dependsOn(publishMtags).value
  )
  .dependsOn(unit)

lazy val bench = project
  .in(file("metals-bench"))
  .settings(
    fork.in(run) := true,
    skip.in(publish) := true,
    moduleName := "metals-bench",
    libraryDependencies ++= List(
      // for measuring memory usage
      "org.spire-math" %% "clouseau" % "0.2.2"
    )
  )
  .dependsOn(unit)
  .enablePlugins(JmhPlugin)

lazy val docs = project
  .in(file("metals-docs"))
  .settings(
    skip.in(publish) := true,
    moduleName := "metals-docs",
    mdoc := run.in(Compile).evaluated,
    libraryDependencies ++= List(
      "org.jsoup" % "jsoup" % "1.12.1"
    )
  )
  .dependsOn(metals)
  .enablePlugins(DocusaurusPlugin)<|MERGE_RESOLUTION|>--- conflicted
+++ resolved
@@ -202,13 +202,8 @@
       if211 = List("-Ywarn-unused:imports")
     ),
     libraryDependencies ++= List(
-<<<<<<< HEAD
-      "com.thoughtworks.qdox" % "qdox" % "2.0-M9", // for java mtags
-      "org.jsoup" % "jsoup" % "1.12.1", // for extracting HTML from javadocs
-=======
       "com.thoughtworks.qdox" % "qdox" % "2.0-M10", // for java mtags
       "org.jsoup" % "jsoup" % "1.11.3", // for extracting HTML from javadocs
->>>>>>> f32f155c
       "org.lz4" % "lz4-java" % "1.6.0", // for streaming hashing when indexing classpaths
       "com.lihaoyi" %% "geny" % genyVersion.value,
       "org.scalameta" % "semanticdb-scalac-core" % V.scalameta cross CrossVersion.full
